--- conflicted
+++ resolved
@@ -2,12 +2,8 @@
 use config::{Config, SearchMethod};
 use evaluate::evaluate;
 use makemove::make_move;
-<<<<<<< HEAD
 use movegen::{find_captures, find_check_evasions, find_moves};
-=======
-use movegen::find_moves;
 use movelist::Move;
->>>>>>> f8b648f9
 use position::Position;
 use transposition::{SearchEntry, TranspositionTable};
 
@@ -46,13 +42,6 @@
         println!(
             "bestmove {} {} pv {}",
             entry.best_move.to_algebraic(),
-<<<<<<< HEAD
-            if entry.evaluation >= 0 { "+" } else { "" },
-            entry.evaluation
-        )
-    } else {
-        log::error!("Hash table lookup failed!")
-=======
             entry.evaluation,
             pv_algebraic,
         );
@@ -73,7 +62,6 @@
             break;
         }
         depth -= 1;
->>>>>>> f8b648f9
     }
     return pv;
 }
