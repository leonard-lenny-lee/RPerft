use super::*;
use config::{Config, SearchMethod};
use evaluate::evaluate;
use makemove::make_move;
use movegen::{find_captures, find_check_evasions, find_moves};
use movelist::Move;
use position::Position;
use transposition::{HashTable, SearchEntry, SharedHashTable};

const NEGATIVE_INFINITY: i32 = -1000000;
const POSITIVE_INFINITY: i32 = 1000000;

<<<<<<< HEAD
pub fn nega_max_search(pos: &Position, depth: u8, table: &mut HashTable<SearchEntry>) {
=======
#[derive(Clone, Copy)]
pub enum NodeType {
    PV,
    Cut,
    All,
}

pub fn do_search(
    config: &mut Config,
    pos: &Position,
    depth: i8,
    table: &mut TranspositionTable<SearchEntry>,
) {
>>>>>>> 5f220ea8
    // Execute search
    match config.search_method {
        SearchMethod::Negamax => nega_max(pos, depth, table),
        SearchMethod::AlphaBeta => {
            alpha_beta(pos, depth, NEGATIVE_INFINITY, POSITIVE_INFINITY, table)
        }
    };

    // Probe table for the results of the search
    if let Some(entry) = table.get(pos.key.0, depth) {
        let pv = probe_pv(pos, depth, table);
        let pv_algebraic = pv
            .into_iter()
            .map(|m| m.to_algebraic())
            .collect::<Vec<String>>()
            .join(" ");
        println!(
            "bestmove {} {} pv {}",
            entry.best_move.to_algebraic(),
            entry.evaluation,
            pv_algebraic,
        );
    };
}

fn probe_pv(pos: &Position, depth: u8, table: &mut HashTable<SearchEntry>) -> Vec<Move> {
    let mut pos = pos.clone();
    let mut depth = depth;
    let mut pv = Vec::new();
    while depth > 0 {
        if let Some(entry) = table.get(pos.key.0, depth) {
            if !entry.best_move.is_null() {
                pos = make_move(&pos, &entry.best_move);
                pv.push(entry.best_move);
            }
        } else {
            break;
        }
        depth -= 1;
    }
    return pv;
}

/// Search a position for the best evaluation using the exhaustative depth
/// first negamax algorithm. Not to be used in release; use as a testing tool
/// to ensure the same results are reached by alpha beta pruning
pub fn nega_max(pos: &Position, depth: u8, table: &mut HashTable<SearchEntry>) -> i32 {
    if let Some(entry) = table.get(pos.key.0, depth) {
        return entry.evaluation;
    }
    if depth == 0 {
        return evaluate(pos);
    }
    let move_list = find_moves(pos);
    if move_list.len() == 0 {
        let n_checkers = pos.find_checkers().pop_count();
        if n_checkers > 0 {
            return NEGATIVE_INFINITY; // Checkmate
        } else {
            return 0; // Stalemate
        }
    }
    let mut best_move = movelist::Move::new_null();
    let mut max_evaluation = NEGATIVE_INFINITY;
    for mv in move_list.iter() {
        let new_pos = make_move(pos, mv);
        let evaluation = -nega_max(&new_pos, depth - 1, table);
        if evaluation > max_evaluation {
            max_evaluation = evaluation;
            best_move = *mv;
        }
    }
    table.set(SearchEntry {
        key: pos.key.0,
        depth,
        best_move,
        evaluation: max_evaluation,
        node_type: NodeType::PV,
    });
    return max_evaluation;
}

/// Implementation of alpha-beta pruning to search for the best evaluation
pub fn alpha_beta(
    pos: &Position,
    depth: i8,
    mut alpha: i32,
    beta: i32,
    table: &mut TranspositionTable<SearchEntry>,
) -> i32 {
    if let Some(entry) = table.get(pos.key.0, depth) {
        return entry.evaluation;
    }
    if depth == 0 {
        return quiesce(pos, alpha, beta, 0);
    }
    let move_list = find_moves(pos);
    if move_list.len() == 0 {
        let n_checkers = pos.find_checkers().pop_count();
        if n_checkers > 0 {
            return NEGATIVE_INFINITY; // Checkmate
        } else {
            return 0; // Stalemate
        }
    }
    let mut best_move = movelist::Move::new_null();
    let mut is_pv = false;
    for mv in move_list.iter() {
        let new_pos = make_move(pos, mv);
        let evaluation = -alpha_beta(&new_pos, depth - 1, -beta, -alpha, table);
        if evaluation >= beta {
            table.set(SearchEntry {
                key: pos.key.0,
                depth,
                best_move,
                evaluation: beta,
                node_type: NodeType::Cut,
            });
            return beta; // Pruning condition
        }
        if evaluation > alpha {
            alpha = evaluation;
            is_pv = true;
            best_move = *mv;
        }
    }
    table.set(SearchEntry {
        key: pos.key.0,
        depth,
        best_move,
        evaluation: alpha,
        node_type: if is_pv { NodeType::PV } else { NodeType::All },
    });
    return alpha;
}

fn quiesce(pos: &Position, mut alpha: i32, beta: i32, ply: i8) -> i32 {
    let stand_pat = evaluate(pos);
    if stand_pat >= beta {
        return beta;
    }
    if alpha < stand_pat {
        alpha = stand_pat;
    }
    let checkers = pos.find_checkers();
    let target_squares = pos.target_squares(); // All squares our pieces are attacking
    let possible_captures = target_squares & pos.their_pieces().any;
    let move_list = if checkers != EMPTY_BB {
        // If in check, the priority is to resolve the check
        let move_list = find_check_evasions(pos, checkers);
        if move_list.len() == 0 {
            // Checkmate
            return NEGATIVE_INFINITY;
        }
        move_list
    } else if possible_captures != EMPTY_BB {
        // Enumerate the through the captures only
        find_captures(pos)
    } else {
        // No captures and not in check
        return alpha;
    };

    for mv in move_list.iter() {
        let new_pos = make_move(pos, mv);
        let score = -quiesce(&new_pos, -beta, -alpha, ply + 1);
        if score >= beta {
            return beta;
        }
        if score > alpha {
            alpha = score
        }
    }

    return alpha;
}

pub mod perft {

    use super::*;
    use config::PerftConfig;
    use std::sync::{mpsc::channel, Arc};
    use threadpool::ThreadPool;
    use transposition::{PerftEntry, SharedPerftEntry};

    pub fn perft(pos: &Position, depth: u8, config: &PerftConfig) -> (u64, f64, f64) {
        assert!(depth >= 1);
        let start = std::time::Instant::now();
        let nodes = if config.multithreading {
            perft_multithreaded(pos, depth, config.hashing, config, false)
        } else {
            let mut table = if config.hashing {
                Some(HashTable::new(config.table_size))
            } else {
                None
            };
            perft_inner(pos, depth, &mut table, config)
        };
        let duration = start.elapsed().as_secs_f64();
        let nodes_per_second = nodes as f64 / (duration * 1_000_000.0);
        return (nodes, duration, nodes_per_second);
    }

    fn perft_multithreaded(
        pos: &Position,
        depth: u8,
        hashing: bool,
        config: &PerftConfig,
        verbose: bool,
    ) -> u64 {
        let moves = find_moves(pos);
        let config = config.clone();
        let n_jobs = moves.len();
        let pool = ThreadPool::new(config.num_threads);
        let (tx, rx) = channel();
        let table = Arc::new(SharedHashTable::new(config.table_size));
        for i in 0..n_jobs {
            let tx = tx.clone();
            let mv = moves[i];
            let new_pos = make_move(pos, &mv);
            let table = if hashing { Some(table.clone()) } else { None };
            pool.execute(move || {
                let count = perft_inner_shared_hash_table(&new_pos, depth - 1, &table, &config);
                tx.send(count).unwrap();
                if verbose {
                    println!("{}: {}", mv.to_algebraic(), count);
                }
            });
        }
        return rx.iter().take(n_jobs).fold(0, |a, b| a + b);
    }

    fn perft_inner(
        pos: &Position,
        depth: u8,
        table: &mut Option<HashTable<PerftEntry>>,
        config: &PerftConfig,
    ) -> u64 {
        let mut nodes = 0;
        if let Some(table) = table {
            if let Some(entry) = table.get(pos.key.0, depth) {
                return entry.count;
            };
        }
        if depth == 1 && config.bulk_counting {
            return find_moves(pos).len() as u64;
        }
        if depth == 0 {
            return 1;
        }
        let move_list = find_moves(pos);
        for mv in move_list.iter() {
            let new_pos = make_move(pos, mv);
            nodes += perft_inner(&new_pos, depth - 1, table, config);
        }
        if let Some(table) = table {
            table.set(PerftEntry {
                key: pos.key.0,
                count: nodes,
                depth,
            });
        }
        return nodes;
    }

    fn perft_inner_shared_hash_table(
        pos: &Position,
        depth: u8,
        table: &Option<Arc<SharedHashTable<SharedPerftEntry>>>,
        config: &PerftConfig,
    ) -> u64 {
        let mut nodes = 0;
        if let Some(table) = table {
            if let Some(entry) = table.get(pos.key.0, depth) {
                return entry.count().into();
            };
        }
        if depth == 1 && config.bulk_counting {
            return find_moves(pos).len() as u64;
        }
        if depth == 0 {
            return 1;
        }
        let move_list = find_moves(pos);
        for mv in move_list.iter() {
            let new_pos = make_move(pos, mv);
            nodes += perft_inner_shared_hash_table(&new_pos, depth - 1, table, config);
        }
        if let Some(table) = table {
            table.set(SharedPerftEntry::new(pos.key.0, depth, nodes), pos.key.0);
        }
        return nodes;
    }

    /// Provides the number of nodes for down each branch of the first depth
    /// search. Useful for perft debugging purposes
    pub fn perft_divided(pos: &Position, depth: u8, config: &PerftConfig) -> u64 {
        assert!(depth >= 1);
        let start = std::time::Instant::now();
        // Perft generally runs faster with hashing at higher depths
        let nodes = perft_multithreaded(pos, depth, config.hashing, config, true);
        // Report perft results
        let duration = start.elapsed().as_secs_f64();
        let nodes_per_second = nodes as f64 / (duration * 1_000_000.0);
        println!(
            "Nodes searched: {}\nTime elapsed: {:.2} s ({:.1} M/s)",
            nodes, duration, nodes_per_second
        );
        return nodes;
    }

    macro_rules! run_suite {
        ($n_tests: ident, $positions: ident, $depths: ident, $config: ident) => {
            $config.report_config();
            let mut results = Vec::new();
            for i in 0..$n_tests {
                let pos = Position::from_fen($positions[i].to_string()).unwrap();
                let (nodes, duration, nodes_per_second) = perft(&pos, $depths[i], &$config);
                results.push((i + 1, nodes, duration, nodes_per_second));
            }
            println!("+{}+", "-".repeat(34));
            println!(
                "|{:>3} |{:>11} |{:>6} |{:>7} |",
                "#", "Nodes", "sec", "MN/s"
            );
            println!("+{}+", "-".repeat(34));
            for (n, nodes, duration, nodes_per_second) in results {
                println!(
                    "|{:>3} |{:>11} |{:>6} |{:>7} |",
                    n,
                    nodes,
                    format!("{:.2}", duration),
                    format!("{:.2}", nodes_per_second)
                )
            }
            println!("+{}+", "-".repeat(34))
        };
    }

    pub fn run_perft_bench() {
        let mut config = PerftConfig::initialize();

        let positions = [
            DEFAULT_FEN,
            POSITION_2,
            POSITION_3,
            POSITION_4,
            POSITION_5,
            POSITION_6,
        ];
        let depths = [6, 5, 7, 5, 5, 5];

        assert_eq!(positions.len(), depths.len());
        let n_tests = positions.len();
        println!("Running Perft Suite...");
        (config.multithreading, config.hashing) = (true, true);
        run_suite!(n_tests, positions, depths, config);
        (config.multithreading, config.hashing) = (true, false);
        run_suite!(n_tests, positions, depths, config);
        config.bulk_counting = false;
        run_suite!(n_tests, positions, depths, config);
    }
}<|MERGE_RESOLUTION|>--- conflicted
+++ resolved
@@ -10,9 +10,6 @@
 const NEGATIVE_INFINITY: i32 = -1000000;
 const POSITIVE_INFINITY: i32 = 1000000;
 
-<<<<<<< HEAD
-pub fn nega_max_search(pos: &Position, depth: u8, table: &mut HashTable<SearchEntry>) {
-=======
 #[derive(Clone, Copy)]
 pub enum NodeType {
     PV,
@@ -26,7 +23,6 @@
     depth: i8,
     table: &mut TranspositionTable<SearchEntry>,
 ) {
->>>>>>> 5f220ea8
     // Execute search
     match config.search_method {
         SearchMethod::Negamax => nega_max(pos, depth, table),
