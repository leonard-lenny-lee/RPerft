--- conflicted
+++ resolved
@@ -1,12 +1,10 @@
-<<<<<<< HEAD
+#[derive(Clone, Copy)]
 pub enum SearchMethod {
     Negamax,
     AlphaBeta,
 }
 
-=======
 #[derive(Clone, Copy)]
->>>>>>> 342a0910
 pub struct Config {
     pub table_size: usize,
     pub n_threads: usize,
@@ -59,18 +57,7 @@
                 }
             };
         }
-        macro_rules! report_method {
-            ($self: ident, $field: ident) => {
-                match $self.$field {
-                    SearchMethod::Negamax => "Negamax",
-                    SearchMethod::AlphaBeta => "Alpha Beta"
-                }
-            };
-        }
         println!(
-<<<<<<< HEAD
-            "bulk counting {}, hashing {}, search method {}",
-=======
             "multithreading {}{}, bulk counting {}, hashing {}",
             report_bool!(self, multithreading),
             if self.multithreading {
@@ -78,10 +65,8 @@
             } else {
                 "".to_string()
             },
->>>>>>> 342a0910
             report_bool!(self, bulk_counting),
-            report_bool!(self, hashing),
-            report_method!(self, search_method)
+            report_bool!(self, hashing)
         );
     }
 }