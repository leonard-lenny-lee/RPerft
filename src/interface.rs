/// Command Parser and Executor
use super::*;
use regex::Regex;
use state::State;
use std::collections::HashMap;

macro_rules! to_lower {
    ($token: ident) => {
        let binding = $token.to_lowercase();
        let $token = binding.as_str();
    };
}

// Configuration struct for the COMMAND_CONFIG hashmap
struct CommandConfig {
    token: &'static str,
    tokens_required: Requires,
    parent_command: Command,
    level: u8,
}

lazy_static! {
    // Regex patterns for token validations
    static ref MOVE_TOKEN: Regex = Regex::new("([a-h][1-8]){2}[rnbq]?").unwrap();
    static ref ALGB_TOKEN: Regex = Regex::new("[a-h][1-8]").unwrap();

    // Command-specific requirements and configurations used for parsing and
    // validation
    static ref COMMAND_CONFIGS: HashMap<Command, CommandConfig> = {
        HashMap::from([
            (Command::Root, CommandConfig {
                token: "$ROOT",
                tokens_required: Requires::SubCmd,
                parent_command: Command::Root,
                level: 0
            }),
            (Command::Branch(Branch::Position), CommandConfig {
                token: "position",
                tokens_required: Requires::SubCmd,
                parent_command: Command::Root,
                level: 1
            }),
            (Command::Leaf(Leaf::Quit), CommandConfig {
                token: "quit",
                tokens_required: Requires::None,
                parent_command: Command::Root,
                level: 1
            }),
            (Command::Branch(Branch::Go), CommandConfig {
                token: "go",
                tokens_required: Requires::SubCmd,
                parent_command: Command::Root,
                level: 1
            }),
            (Command::Leaf(Leaf::SetOption), CommandConfig {
                token: "setoption",
                tokens_required: Requires::Args(4, 255),
                parent_command: Command::Root,
                level: 1
            }),
            (Command::Leaf(Leaf::Fen), CommandConfig {
                token: "fen",
                tokens_required: Requires::Args(1, 255),
                parent_command: Command::Branch(Branch::Position),
                level: 2
            }),
            (Command::Leaf(Leaf::StartPos), CommandConfig {
                token: "startpos",
                tokens_required: Requires::Args(0, 255),
                parent_command: Command::Branch(Branch::Position),
                level: 2
            }),
            (Command::Leaf(Leaf::Perft), CommandConfig {
                token: "perft",
                tokens_required: Requires::Args(1, 1),
                parent_command: Command::Branch(Branch::Go),
                level: 2
            }),
            (Command::Leaf(Leaf::Display), CommandConfig {
                token: "display",
                tokens_required: Requires::None,
                parent_command: Command::Branch(Branch::Position),
                level: 2
            }),
            (Command::Leaf(Leaf::Move), CommandConfig {
                token: "move",
                tokens_required: Requires::Args(1, 255),
                parent_command: Command::Branch(Branch::Position),
                level: 2
            }),
            (Command::Leaf(Leaf::Undo), CommandConfig {
                token: "undo",
                tokens_required: Requires::Args(0, 1),
                parent_command: Command::Branch(Branch::Position),
                level: 2
            }),
            (Command::Leaf(Leaf::Uci), CommandConfig {
                token: "uci",
                tokens_required: Requires::None,
                parent_command: Command::Root,
                level: 1
            }),
            (Command::Leaf(Leaf::UciNewGame), CommandConfig {
                token: "ucinewgame",
                tokens_required: Requires::None,
                parent_command: Command::Root,
                level: 1
            }),
            (Command::Leaf(Leaf::Depth), CommandConfig {
                token: "depth",
                tokens_required: Requires::Args(1, 1),
                parent_command: Command::Branch(Branch::Go),
                level: 2
            }),
            (Command::Leaf(Leaf::Help), CommandConfig {
                token: "help",
                tokens_required: Requires::Args(0, 255),
                parent_command: Command::Root,
                level: 1
            }),
        ])
    };
}

#[derive(Debug, Clone, Copy, PartialEq, Eq, Hash)]
pub enum Command {
    Root,
    Branch(Branch),
    Leaf(Leaf),
}

#[derive(Debug, Clone, Copy, PartialEq, Eq, Hash)]
pub enum Branch {
    Position,
    Go,
}

/// Leaf commands are those that should be executed
#[derive(Debug, Clone, Copy, PartialEq, Eq, Hash)]
pub enum Leaf {
    Quit,
    SetOption,
    Fen,
    StartPos,
    Perft,
    Display,
    Move,
    Undo,
    Uci,
    UciNewGame,
    Depth,
    Help,
}

impl Command {
    fn parse(token: &str, level: u8) -> Result<Self, ParseError> {
        to_lower!(token);
        for (key, config) in COMMAND_CONFIGS.iter() {
            // Level 0 will allow any level token to match
            if token == config.token && (level == config.level || level == 0) {
                return Ok(*key);
            }
        }
        return Err(ParseError::UnrecognisedTokens(token.to_string()));
    }

    fn as_str(&self) -> &str {
        COMMAND_CONFIGS.get(self).unwrap().token
    }
}

enum Requires {
    SubCmd,
    Args(u8, u8), // Min, max # of arguments required
    None,
}

#[derive(Debug)]
pub enum ParseError {
    NullInput,
    InvalidCommand(String),
    InvalidSubCommand(Command, Command),
    MissingTokens(Command),
    UnrecognisedTokens(String),
    InvalidFen(String),
    MissingArguments(Command, u8, u8),
    ExcessArguments(Command, u8, u8),
}

impl ParseError {
    pub fn warn(&self) {
        let msg = match self {
            Self::NullInput => "No input detected".to_string(),
            Self::InvalidCommand(msg) => format!("Invalid command \"{msg}\""),
            Self::InvalidSubCommand(cmd, subcmd) => {
                let (cmd, subcmd) = (cmd.as_str(), subcmd.as_str());
                format!("\"{subcmd}\" is an invalid subcommand for \"{cmd}\"")
            }
            Self::MissingTokens(token) => {
                let token = token.as_str();
                format!("Additional tokens required for \"{token}\"")
            }
            Self::UnrecognisedTokens(tokens) => format!("Unrecognised token(s): {tokens}"),
            Self::InvalidFen(msg) => format!("Invalid FEN string: {msg}"),
            Self::MissingArguments(token, min, n_tokens) => {
                let token = token.as_str();
                format!("Missing argument(s) for \"{token}\": {min} required, {n_tokens} provided")
            }
            Self::ExcessArguments(token, max, n_tokens) => {
                let token = token.as_str();
                format!("Too many arguments for \"{token}\": {max} allowed, {n_tokens} provided")
            }
        };
        log::error!("Could not parse command: {msg}");
    }
}

#[derive(Debug)]
pub enum ExecutionError {
    ParseFenError(String),
    ParseAlgebraicError(String),
    InvalidMoveError(String, String),
    NullPromotionError(String, String),
}

impl ExecutionError {
    pub fn warn(&self) {
        let msg = match self {
            Self::ParseFenError(msg) => format!("Could not parse FEN: {msg}"),
            Self::ParseAlgebraicError(msg) => format!("Could not parse move: {msg}"),
            Self::InvalidMoveError(mv, fen) => {
                format!("Invalid move \"{mv}\" in the position {fen}")
            }
            Self::NullPromotionError(mv, fen) => {
                format!("Missing promotion specifier for \"{mv}\" in the position {fen}")
            }
        };
        log::error!("{msg}")
    }
}

pub struct CommandNode {
    pub cmd: Command,
    subcmds: Option<Vec<CommandNode>>,
    args: Option<Vec<String>>,
}

impl CommandNode {
    /// Tokenize and parse the input string into a Command struct
    pub fn parse(input: String) -> Result<Self, ParseError> {
        // Tokenize
        let input = input.trim();
        if input.len() == 0 {
            return Err(ParseError::NullInput);
        }
        let tokens: Vec<&str> = input.split_whitespace().collect();
        let subcmds = Self::parse_subcommand_tokens(&Command::Root, &tokens, 1)?;
        // All commands are parsed as branches from the root command
        return Ok(Self {
            cmd: Command::Root,
            subcmds: Some(subcmds),
            args: None,
        });
    }

    fn parse_tokens(tokens: &Vec<&str>, level: u8) -> Result<Self, ParseError> {
        let cmd = Command::parse(tokens[0], level)?;
        let args = tokens[1..].to_vec();
        let n_tokens = args.len() as u8;
        // Check extra token requirements and build command struct accordingly
        match COMMAND_CONFIGS.get(&cmd).unwrap().tokens_required {
            Requires::SubCmd => {
                if n_tokens == 0 {
                    return Err(ParseError::MissingTokens(cmd));
                }
                let subcmd = Self::parse_subcommand_tokens(&cmd, &args, level + 1)?;
                Ok(Self {
                    cmd,
                    subcmds: Some(subcmd),
                    args: None,
                })
            }
            Requires::Args(min, max) => {
                if n_tokens < min {
                    return Err(ParseError::MissingArguments(cmd, min, n_tokens));
                }
                if n_tokens > max {
                    return Err(ParseError::ExcessArguments(cmd, max, n_tokens));
                }
                Self::check_arguments(&cmd, &args)?;
                let args = args.iter().map(|s| s.to_string()).collect();
                Ok(Self {
                    cmd,
                    subcmds: None,
                    args: Some(args),
                })
            }
            Requires::None => {
                if n_tokens > 0 {
                    return Err(ParseError::ExcessArguments(cmd, 0, n_tokens));
                }
                Ok(Self {
                    cmd,
                    subcmds: None,
                    args: None,
                })
            }
        }
    }

    fn parse_subcommand_tokens(
        cmd: &Command,
        tokens: &Vec<&str>,
        level: u8,
    ) -> Result<Vec<CommandNode>, ParseError> {
        // Parse the tokens into blocks of subcommands and their associated arguments
        let mut subcmds = Vec::new();
        let mut subcmd_stack = Vec::new();
        let mut arg_stack = Vec::new();
        for token in tokens.iter() {
            match Command::parse(token, level) {
                Ok(_) => {
                    if !subcmd_stack.is_empty() {
                        let mut subcmd_tokens = Vec::new();
                        subcmd_tokens.append(&mut subcmd_stack);
                        subcmd_tokens.append(&mut arg_stack);
                        subcmds.push(Self::parse_tokens(&subcmd_tokens, level)?);
                        Self::check_subcommand(&cmd, &subcmds.last().unwrap().cmd)?;
                    }
                    subcmd_stack.push(token);
                }
                Err(e) => {
                    if subcmd_stack.is_empty() {
                        // Return error if the first token is not a subcommand
                        return Err(e);
                    }
                    arg_stack.push(token)
                }
            }
        }
        // Flush stacks of the latest parsed command
        let mut subcmd_tokens = Vec::new();
        subcmd_tokens.append(&mut subcmd_stack);
        subcmd_tokens.append(&mut arg_stack);
        subcmds.push(Self::parse_tokens(&subcmd_tokens, level)?);
        Self::check_subcommand(&cmd, &subcmds.last().unwrap().cmd)?;
        Ok(subcmds)
    }

    /// Check that the subcommand provided is a valid option for the command
    /// * only should be invoked for commands requiring subcommands
    fn check_subcommand(cmd: &Command, subcmd: &Command) -> Result<(), ParseError> {
        if let Some(config) = COMMAND_CONFIGS.get(subcmd) {
            if *cmd != config.parent_command {
                return Err(ParseError::InvalidSubCommand(*cmd, *subcmd));
            }
            return Ok(());
        } else {
            log::error!("Command not in config dictionary");
            Err(ParseError::UnrecognisedTokens(subcmd.as_str().to_string()))
        }
    }

    /// Check that the arguments provided conform to the format expected
    /// * only should be invoked for commands requiring arguments
    fn check_arguments(cmd: &Command, args: &Vec<&str>) -> Result<(), ParseError> {
        if let Command::Leaf(cmd) = cmd {
            match cmd {
                Leaf::Fen => args_check::fen_tokens(args)?,
                Leaf::StartPos | Leaf::Move => args_check::move_tokens(args)?,
                Leaf::Undo => args_check::undo_token(args)?,
                Leaf::Perft => args_check::perft_token(args)?,
                Leaf::Display | Leaf::Uci | Leaf::UciNewGame | Leaf::Quit => (),
                Leaf::SetOption => log::warn!("setoption not implemented"), // TODO Implement SetOption
                Leaf::Depth => args_check::positive_numerical_token(args[0])?,
                Leaf::Help => args_check::help_tokens(args)?,
            }
        } else {
            log::warn!("Attempted argument parsing of non-leaf command")
        }
        Ok(())
    }

    pub fn execute(&self, state: &mut State) -> Result<(), ExecutionError> {
        // Only execute command if it's a leaf command i.e. no sub-command
        match &self.subcmds {
            Some(subcmds) => {
                for cmd in subcmds.iter() {
                    cmd.execute(state)?;
                }
            }
            None => self.execute_cmd(state)?,
        }
        Ok(())
    }

    fn execute_cmd(&self, state: &mut State) -> Result<(), ExecutionError> {
        if let Command::Leaf(cmd) = self.cmd {
            match cmd {
                Leaf::Perft => {
                    if let Some(token) = &self.args {
                        execute::perft(state, token[0].to_string())?
                    }
                }
                Leaf::Display => {
                    println!("{}", state.position.to_string());
                }
                Leaf::Fen => {
                    if let Some(args) = &self.args {
                        execute::fen(state, args)?
                    }
                }
                Leaf::StartPos => {
                    if let Some(args) = &self.args {
                        execute::startpos(state, args)?
                    }
                }
                Leaf::Move => {
                    if let Some(args) = &self.args {
                        execute::moves(state, args)?
                    }
                }
                Leaf::Undo => {
                    if let Some(args) = &self.args {
                        execute::undo(state, args)?
                    }
                }
                Leaf::Uci => execute::uci(state)?,
                Leaf::UciNewGame => execute::uci_new_game(state)?,
                Leaf::Quit => (),
                Leaf::SetOption => (), // TODO Implement
                Leaf::Depth => {
                    if let Some(args) = &self.args {
                        execute::depth_search(state, args[0].as_str())?
                    }
                }
                Leaf::Help => {
                    if let Some(args) = &self.args {
                        execute::help(args)?
                    }
                }
            }
            log::debug!("Command Executed {}", self.cmd.as_str())
        } else {
            log::warn!("Attempted execution of non-leaf command")
        }
        Ok(())
    }

    /// Print the parse tree
    /// * For debugging purposes
    pub fn print_parse_tree(&self, depth: usize) {
        println!(
            "{}Command=(\n{}{}",
            " ".repeat((depth - 1) * 4),
            " ".repeat((depth) * 4),
            self.cmd.as_str()
        );
        match &self.subcmds {
            Some(subcmds) => {
                for subcmd in subcmds.iter() {
                    subcmd.print_parse_tree(depth + 1);
                }
            }
            None => {
                if let Some(args) = &self.args {
                    println!("{}*args=({})", " ".repeat((depth) * 4), args.join(", "));
                }
            }
        }
        println!("{})", " ".repeat((depth - 1) * 4))
    }

    /// Traverse the parse tree and look for the presence of a "quit" token
    pub fn quit(&self) -> bool {
        if self.cmd == Command::Leaf(Leaf::Quit) {
            return true;
        }
        match &self.subcmds {
            Some(subcmds) => {
                for subcmd in subcmds.iter() {
                    if subcmd.cmd == Command::Leaf(Leaf::Quit) {
                        return true;
                    }
                }
                return false;
            }
            None => return false,
        }
    }
}

mod args_check {

    use super::*;

    pub fn fen_tokens(args: &Vec<&str>) -> Result<(), ParseError> {
        if args.len() < 6 {
            return Err(ParseError::InvalidFen(
                "Insufficient number of tokens".to_string(),
            ));
        };
        self::fen_board_token(args[0])?;
        self::wtm_token(args[1])?;
        self::castle_token(args[2])?;
        self::ep_token(args[3])?;
        self::clock_token(args[4])?;
        self::clock_token(args[5])?;
        // Any extra tokens are move specifier tokens
        self::move_tokens(&args[6..].to_vec())?;
        Ok(())
    }

    fn fen_board_token(token: &str) -> Result<(), ParseError> {
        // Check that only valid characters are in the token
        const VALID_CHARS: [char; 21] = [
            'P', 'R', 'N', 'B', 'Q', 'K', 'p', 'r', 'n', 'b', 'q', 'k', '/', '1', '2', '3', '4',
            '5', '6', '7', '8',
        ];
        if !token.chars().all(|c| VALID_CHARS.contains(&c)) {
            return Err(ParseError::InvalidFen(format!(
                "Invalid board token \"{token}\""
            )));
        }
        let (mut n_delimiters, mut n_squares) = (0, 0);
        for c in token.chars() {
            if c.is_alphabetic() {
                n_squares += 1;
            } else if c.is_numeric() {
                let n = c.to_digit(10).unwrap();
                n_squares += n;
            } else {
                n_delimiters += 1
            }
        }
        if n_delimiters != 7 || n_squares != 64 {
            return Err(ParseError::InvalidFen(format!(
                "Invalid board token \"{token}\""
            )));
        }
        Ok(())
    }

    fn wtm_token(token: &str) -> Result<(), ParseError> {
        if token == "w" || token == "b" {
            Ok(())
        } else {
            Err(ParseError::InvalidFen(format!(
                "Invalid w.t.m. token \"{token}\""
            )))
        }
    }

    fn castle_token(token: &str) -> Result<(), ParseError> {
        const VALID_CHARS: [char; 4] = ['K', 'k', 'Q', 'q'];
        if (token
            .chars()
            .all(|c| VALID_CHARS.contains(&c) && token.len() <= 4))
            || token == "-"
        {
            Ok(())
        } else {
            Err(ParseError::InvalidFen(format!(
                "Invalid castle token \"{token}\""
            )))
        }
    }

    fn ep_token(token: &str) -> Result<(), ParseError> {
        if ALGB_TOKEN.is_match(token) || token == "-" {
            Ok(())
        } else {
            Err(ParseError::InvalidFen(format!(
                "Invalid e.p. token \"{token}\""
            )))
        }
    }

    fn clock_token(token: &str) -> Result<(), ParseError> {
        if let Err(_) = token.parse::<u32>() {
            Err(ParseError::InvalidFen(format!(
                "Invalid clock token \"{token}\""
            )))
        } else {
            Ok(())
        }
    }

    pub fn move_tokens(args: &Vec<&str>) -> Result<(), ParseError> {
        let mut invalid_tokens = Vec::new();
        for token in args {
            if !MOVE_TOKEN.is_match(token) {
                invalid_tokens.push(*token)
            }
        }
        if invalid_tokens.len() >= 1 {
            return Err(ParseError::UnrecognisedTokens(invalid_tokens.join(" ")));
        }
        return Ok(());
    }

    pub fn perft_token(token: &Vec<&str>) -> Result<(), ParseError> {
        if !token[0].chars().all(|c| c.is_numeric()) && token[0] != "bench" {
            return Err(ParseError::UnrecognisedTokens(token[0].to_string()));
        }
        Ok(())
    }

    pub fn undo_token(token: &Vec<&str>) -> Result<(), ParseError> {
        if token.len() == 1 {
            if let Err(_) = token[0].parse::<u32>() {
                return Err(ParseError::UnrecognisedTokens(token[0].to_string()));
            }
        }
        Ok(())
    }

    pub fn positive_numerical_token(token: &str) -> Result<(), ParseError> {
        if let Err(_) = token.parse::<u32>() {
            Err(ParseError::UnrecognisedTokens(token.to_string()))
        } else {
            Ok(())
        }
    }

    pub fn help_tokens(tokens: &Vec<&str>) -> Result<(), ParseError> {
        let mut valid_tokens = 0;
        let mut invalid_tokens = Vec::new();
        for token in tokens.iter() {
            match Command::parse(token, 0) {
                Ok(_) => valid_tokens += 1,
                Err(_) => invalid_tokens.push(*token),
            }
        }
        if valid_tokens == 0 && tokens.len() > 0 {
            Err(ParseError::UnrecognisedTokens(invalid_tokens.join(", ")))
        } else {
            Ok(())
        }
    }
}

mod execute {

    use super::*;

    pub fn perft(state: &mut State, arg: String) -> Result<(), ExecutionError> {
        let token = arg.parse::<u8>();
        match token {
            Ok(depth) => {
                search::perft::perft_divided(&state.position, depth, &state.config.perft_config);
            }
            Err(_) => search::perft::run_perft_bench(),
        };
        Ok(())
    }

    pub fn fen(state: &mut State, args: &Vec<String>) -> Result<(), ExecutionError> {
        let fen = args[0..6].join(" ");
        let moves = args[6..].to_vec();
        if fen != state.position.data.fen() {
            uci_new_game(state)?;
        }
        state.position_history.push(state.position.clone());
        state.position = position::Position::from_fen(fen)?;
        self::moves(state, &moves)
    }

    pub fn startpos(state: &mut State, args: &Vec<String>) -> Result<(), ExecutionError> {
        uci_new_game(state)?;
        state.position_history.push(state.position.clone());
        state.position = position::Position::from_fen(common::DEFAULT_FEN.to_string())?;
        self::moves(state, args)
    }

    pub fn moves(state: &mut State, moves: &Vec<String>) -> Result<(), ExecutionError> {
        for move_token in moves {
            let move_list = movegen::find_moves(&state.position);
            let src = BB::from_algebraic(&move_token[0..2])?;
            let target = BB::from_algebraic(&move_token[2..4])?;
            let mut matches = Vec::new();
            for mv in move_list.iter() {
                if mv.src() == src && mv.target() == target {
                    if move_token.len() == 4 {
                        matches.push(mv);
                        continue;
                    }
                    let promotion_piece = match &move_token[4..=4] {
                        "r" => Piece::Rook.value(),
                        "n" => Piece::Knight.value(),
                        "b" => Piece::Bishop.value(),
                        "q" => Piece::Queen.value(),
                        _ => {
                            return Err(ExecutionError::InvalidMoveError(
                                move_token.to_string(),
                                state.position.data.fen(),
                            ))
                        }
                    };
                    if mv.is_promotion() && promotion_piece == mv.promotion_piece() {
                        matches.push(mv)
                    }
                }
            }
            match matches.len().cmp(&1) {
                std::cmp::Ordering::Less => {
                    // Cannot find the specified move in the position
                    return Err(ExecutionError::InvalidMoveError(
                        move_token.to_string(),
                        state.position.data.fen(),
                    ));
                }
                std::cmp::Ordering::Equal => {
                    // Execute the move
                    state.position_history.push(state.position.clone());
                    state.position = makemove::make_move(&state.position, &matches[0])
                }
                std::cmp::Ordering::Greater => {
                    // If there is more than 1 move, a promotion specifier was
                    // misiing
                    return Err(ExecutionError::NullPromotionError(
                        move_token.to_string(),
                        state.position.data.fen(),
                    ));
                }
            }
        }
        Ok(())
    }

    pub fn undo(state: &mut State, args: &Vec<String>) -> Result<(), ExecutionError> {
        let n = if args.len() == 0 {
            1
        } else {
            args[0].parse::<u32>().unwrap()
        };
        let n = std::cmp::min(n, state.position_history.len() as u32);
        for _ in 0..n {
            if let Some(pos) = state.position_history.pop() {
                state.position = pos;
            }
        }
        Ok(())
    }

    pub fn uci(state: &mut State) -> Result<(), ExecutionError> {
        state.config.uci_mode = true;
        println!("id name LThink");
        println!("id author Leonard Lee");
        Ok(())
    }

    pub fn uci_new_game(state: &mut State) -> Result<(), ExecutionError> {
        state.position_history = Vec::new();
        state.transposition_table.clear();
        Ok(())
    }

    pub fn depth_search(state: &mut State, depth: &str) -> Result<(), ExecutionError> {
<<<<<<< HEAD
        let depth = depth.parse::<u8>().unwrap();
        search::nega_max_search(&state.position, depth, &mut state.transposition_table);
=======
        let depth = depth.parse::<i8>().unwrap();
        search::do_search(
            &mut state.config,
            &state.position,
            depth,
            &mut state.transposition_table,
        );
>>>>>>> 5f220ea8
        Ok(())
    }

    pub fn help(args: &Vec<String>) -> Result<(), ExecutionError> {
        if args.len() == 0 {
            // No additional arguments provided so list all available commands
            println!("\nAvailable Commands\n{}", "-".repeat(18));
            list_commands(&Command::Root, 0);
            println!("For more information on specific command usage, call \"help\", followed by the token");

            fn list_commands(cmd: &Command, level: u8) {
                for (subcmd, config) in COMMAND_CONFIGS.iter() {
                    if config.parent_command == *cmd && level == config.level {
                        println!("{}{}", " ".repeat((level * 4) as usize), config.token);
                        if matches!(config.tokens_required, Requires::SubCmd) {
                            list_commands(subcmd, level + 1)
                        };
                    }
                }
            }
        } else {
            let mut invalid_tokens = Vec::new();
            for arg in args.iter() {
                match Command::parse(arg.as_str(), 0) {
                    Ok(_) => (), // TODO Write help and display help
                    Err(_) => invalid_tokens.push(arg.as_str()),
                }
            }
            log::error!(
                "{} are not valid commands. For a list of valid commands, call \"help\"",
                invalid_tokens.join(", "),
            )
        }
        Ok(())
    }
}<|MERGE_RESOLUTION|>--- conflicted
+++ resolved
@@ -757,10 +757,6 @@
     }
 
     pub fn depth_search(state: &mut State, depth: &str) -> Result<(), ExecutionError> {
-<<<<<<< HEAD
-        let depth = depth.parse::<u8>().unwrap();
-        search::nega_max_search(&state.position, depth, &mut state.transposition_table);
-=======
         let depth = depth.parse::<i8>().unwrap();
         search::do_search(
             &mut state.config,
@@ -768,7 +764,6 @@
             depth,
             &mut state.transposition_table,
         );
->>>>>>> 5f220ea8
         Ok(())
     }
 
